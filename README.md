--- conflicted
+++ resolved
@@ -377,9 +377,4 @@
 
 **🎉 Developed with ❤️ by Ferdana Al-Hakim, Ihya Razky Hidayat, dan Rayhan Fadel Irwanto**
 
-<<<<<<< HEAD
-*Advanced Real-time Biomedical Signal Processing through Computer Vision & Digital Signal Processing*
-=======
->>>>>>> fa815d27
-
 </div>